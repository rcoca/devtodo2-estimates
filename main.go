--- conflicted
+++ resolved
@@ -35,10 +35,7 @@
 var titleFlag = goopt.Flag([]string{"--title"}, nil, "set the task list title", "")
 var versionFlag = goopt.Flag([]string{"--version"}, nil, "show version", "")
 var infoFlag = goopt.Flag([]string{"-i", "--info"}, nil, "show information on a task", "")
-<<<<<<< HEAD
-=======
 var importFlag = goopt.Flag([]string{"--import"}, nil, "import and synchronise TODO items from source code", "")
->>>>>>> fd55e9f2
 
 // Options
 var priorityFlag = goopt.String([]string{"-p", "--priority"}, "medium", "priority of newly created tasks (veryhigh,high,medium,low,verylow)")
