/*
  Copyright 2011 Alec Thomas

  Licensed under the Apache License, Version 2.0 (the "License");
  you may not use this file except in compliance with the License.
  You may obtain a copy of the License at

    http://www.apache.org/licenses/LICENSE-2.0

  Unless required by applicable law or agreed to in writing, software
  distributed under the License is distributed on an "AS IS" BASIS,
  WITHOUT WARRANTIES OR CONDITIONS OF ANY KIND, either express or implied.
  See the License for the specific language governing permissions and
  limitations under the License.
*/

package main

import (
	"io"
	"strconv"
	"strings"
	"time"
)

type Priority int

const (
	VERYLOW = Priority(iota)
	LOW
	MEDIUM
	HIGH
	VERYHIGH
)

type Order int

const (
	CREATED = Order(iota)
	COMPLETED
	TEXT
	PRIORITY
	DURATION
	DONE
)

type TaskListIO interface {
	Deserialize(reader io.Reader) (TaskList, error)
	Serialize(writer io.Writer, tasks TaskList) error
}

type TaskNode interface {
	Id() int
	At(index int) Task
	Len() int
	Equal(other TaskNode) bool

	Parent() TaskNode
	SetParent(parent TaskNode)

	Append(child TaskNode)
	Create(title string, priority Priority) Task
	Delete()
}

type Task interface {
	TaskNode

	Text() string
	SetText(text string)

	Priority() Priority
	SetPriority(priority Priority)

	SetCreationTime(time time.Time)
	CreationTime() time.Time

	SetCompleted()
	SetCompletionTime(time time.Time)
	CompletionTime() time.Time
<<<<<<< HEAD
=======

	// Extra attributes usable by extensions
	Attributes() map[string]string
>>>>>>> fd55e9f2
}

type TaskList interface {
	TaskNode

	Title() string
	SetTitle(title string)

	Find(index string) Task
}

// Index referencing a task
type Index []int

// Implementation

var priorityMapFromString map[string]Priority = map[string]Priority{
	"veryhigh": VERYHIGH,
	"high":     HIGH,
	"medium":   MEDIUM,
	"low":      LOW,
	"verylow":  VERYLOW,
}

var priorityToString map[Priority]string = map[Priority]string{
	VERYHIGH: "veryhigh",
	HIGH:     "high",
	MEDIUM:   "medium",
	VERYLOW:  "verylow",
	LOW:      "low",
}

func (p Priority) String() string {
	return priorityToString[p]
}

func PriorityFromString(priority string) Priority {
	if p, ok := priorityMapFromString[priority]; ok {
		return p
	}
	return MEDIUM
}

var orderFromString map[string]Order = map[string]Order{
	"started":    CREATED,
	"start":      CREATED,
	"creation":   CREATED,
	"created":    CREATED,
	"finish":     COMPLETED,
	"finished":   COMPLETED,
	"completion": COMPLETED,
	"completed":  COMPLETED,
	"text":       TEXT,
	"priority":   PRIORITY,
	"length":     DURATION,
	"lifetime":   DURATION,
	"duration":   DURATION,
	"done":       DONE,
}

var orderToString map[Order]string = map[Order]string{
	CREATED:   "created",
	COMPLETED: "completed",
	TEXT:      "text",
	PRIORITY:  "priority",
	DURATION:  "duration",
	DONE:      "done",
}

func (self Order) String() string {
	return orderToString[self]
}

func OrderFromString(order string) (Order, bool) {
	reversed := false
	if len(order) >= 1 && order[0] == '-' {
		reversed = true
		order = order[1:]
	}
	if o, ok := orderFromString[order]; ok {
		return o, reversed
	}
	return PRIORITY, false
}

type taskNodeImpl struct {
	id         int
	tasks      []TaskNode
	parent     TaskNode
	attributes map[string]string
}

func newTaskNode(id int) *taskNodeImpl {
	return &taskNodeImpl{
		id:         id,
		parent:     nil,
		attributes: make(map[string]string),
	}
}

func (self *taskNodeImpl) Id() int {
	return self.id
}

func (self *taskNodeImpl) Equal(other TaskNode) bool {
	return self == other
}

func (self *taskNodeImpl) Len() int {
	return len(self.tasks)
}

func (self *taskNodeImpl) At(index int) Task {
	if index >= len(self.tasks) {
		return nil
	}
	return self.tasks[index].(Task)
}

func (self *taskNodeImpl) Parent() TaskNode {
	return self.parent
}

func (self *taskNodeImpl) SetParent(parent TaskNode) {
	self.parent = parent
}

func (self *taskNodeImpl) Append(child TaskNode) {
	child.SetParent(self)
	self.tasks = append(self.tasks, child)
}

func (self *taskNodeImpl) Create(title string, priority Priority) Task {
	task := newTask(self.Len(), title, priority)
	self.Append(task)
	return task
}

func (self *taskNodeImpl) Delete() {
	parent := self.Parent().(*taskNodeImpl)
	if parent == nil {
		panic("can not delete root node")
	}
	for i := 0; i < parent.Len(); i++ {
		if parent.At(i).Equal(self) {
			parent.tasks = append(parent.tasks[:i], parent.tasks[i+1:]...)
			self.parent = nil
			return
		}
	}
	panic("couldn't find self in parent in order to delete")
}

type taskImpl struct {
	*taskNodeImpl
	text               string
	priority           Priority
	created, completed time.Time
}

func newTask(id int, text string, priority Priority) Task {
	return &taskImpl{
		taskNodeImpl: newTaskNode(id),
		text:         text,
		priority:     priority,
		created:      time.Now().UTC(),
		completed:    time.Time{},
	}
}

func (self *taskImpl) Id() int {
	return self.id
}

func (self *taskImpl) SetCreationTime(time time.Time) {
	self.created = time
}

func (self *taskImpl) CreationTime() time.Time {
	return self.created
}

func (self *taskImpl) SetCompleted() {
	self.SetCompletionTime(time.Now().UTC())
}

func (self *taskImpl) SetCompletionTime(time time.Time) {
	self.completed = time
}

func (self *taskImpl) CompletionTime() time.Time {
	return self.completed
}

func (self *taskImpl) Text() string {
	return self.text
}

func (self *taskImpl) SetText(text string) {
	self.text = text
}

func (self *taskImpl) Priority() Priority {
	return self.priority
}

func (self *taskImpl) SetPriority(priority Priority) {
	self.priority = priority
}

func (self *taskImpl) Attributes() map[string]string {
	return self.attributes
}

type taskListImpl struct {
	*taskNodeImpl
	title string
}

func NewTaskList() TaskList {
	return &taskListImpl{
		taskNodeImpl: newTaskNode(-1),
		title:        "",
	}
}

// Convert "1.2.3" to int[]{0, 1, 2} ready for indexing into TaskNodes
func indexFromString(index string) Index {
	tokens := strings.Split(index, ".")
	numericIndex := make(Index, len(tokens))
	for i, token := range tokens {
		value, err := strconv.Atoi(token)
		if err != nil || value < 1 {
			return nil
		}
		numericIndex[i] = value - 1
	}
	return numericIndex
}

func (self *taskListImpl) Id() int {
	return -1
}

func (self *taskListImpl) Find(index string) Task {
	numericIndex := indexFromString(index)
	if numericIndex == nil {
		return nil
	}
	var node TaskNode = self
	for _, i := range numericIndex {
		if node = node.At(i); node == nil {
			return nil
		}
	}
	return node.(Task)
}

func (self *taskListImpl) Title() string {
	return self.title
}

func (self *taskListImpl) SetTitle(title string) {
	self.title = title
}

func ReparentTask(node TaskNode, below TaskNode) {
	node.Delete()
	below.Append(node)
}<|MERGE_RESOLUTION|>--- conflicted
+++ resolved
@@ -78,12 +78,9 @@
 	SetCompleted()
 	SetCompletionTime(time time.Time)
 	CompletionTime() time.Time
-<<<<<<< HEAD
-=======
 
 	// Extra attributes usable by extensions
 	Attributes() map[string]string
->>>>>>> fd55e9f2
 }
 
 type TaskList interface {
