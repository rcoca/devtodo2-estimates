/*
  Copyright 2011 Alec Thomas

  Licensed under the Apache License, Version 2.0 (the "License");
  you may not use this file except in compliance with the License.
  You may obtain a copy of the License at

    http://www.apache.org/licenses/LICENSE-2.0

  Unless required by applicable law or agreed to in writing, software
  distributed under the License is distributed on an "AS IS" BASIS,
  WITHOUT WARRANTIES OR CONDITIONS OF ANY KIND, either express or implied.
  See the License for the specific language governing permissions and
  limitations under the License.
*/

package main

import (
	"sort"
	"time"
)

type ViewOptions struct {
	Order     Order
	Reversed  bool
	Summarise bool
	ShowAll   bool
}

type View interface {
	ShowTree(tasks TaskList, options *ViewOptions)
	ShowTaskInfo(task Task)
}

// A filtered, ordered view of a Tasks children.
type TaskView struct {
	tasks   []Task
	options *ViewOptions
}

func CreateTaskView(node TaskNode, options *ViewOptions) *TaskView {
	view := &TaskView{
		tasks:   make([]Task, node.Len()),
		options: options,
	}
	for i := 0; i < node.Len(); i++ {
		view.tasks[i] = node.At(i)
	}
	sort.Sort(view)
	return view
}

func (self *TaskView) At(i int) Task {
	return self.tasks[i]
}

func (self *TaskView) Len() int {
	return len(self.tasks)
}

func (self *TaskView) Less(i, j int) bool {
	left := self.tasks[i]
	right := self.tasks[j]
	less := false
	switch self.options.Order {
	case CREATED:
<<<<<<< HEAD
		less = left.CreationTime().Before(right.CreationTime())
	case COMPLETED:
		less = left.CompletionTime().Before(right.CompletionTime())
=======
		less = left.CreationTime().Unix() < right.CreationTime().Unix()
	case COMPLETED:
		less = left.CompletionTime().Unix() < right.CompletionTime().Unix()
>>>>>>> fd55e9f2
	case TEXT:
		less = left.Text() < right.Text()
	case PRIORITY:
		less = left.Priority() < right.Priority()
	case DURATION:
		var leftDuration, rightDuration time.Duration
		leftCompletion := left.CompletionTime()
		rightCompletion := right.CompletionTime()
		if !leftCompletion.IsZero() {
<<<<<<< HEAD
			leftDuration = leftCompletion.Sub(left.CreationTime())
=======
			leftDuration = leftCompletion.Unix() - left.CreationTime().Unix()
>>>>>>> fd55e9f2
		} else {
			leftDuration = 0
		}
		if !rightCompletion.IsZero() {
<<<<<<< HEAD
			rightDuration = rightCompletion.Sub(right.CreationTime())
=======
			rightDuration = rightCompletion.Unix() - right.CreationTime().Unix()
>>>>>>> fd55e9f2
		} else {
			rightDuration = 0
		}
		less = leftDuration < rightDuration
	case DONE:
<<<<<<< HEAD
		less = !left.CompletionTime().IsZero() && right.CompletionTime().IsZero()
=======
		less = !left.CompletionTime().IsZero() && !right.CompletionTime().IsZero()
>>>>>>> fd55e9f2
	default:
		panic("invalid ordering")
	}
	if !self.options.Reversed {
		less = !less
	}
	return less
}

func (self *TaskView) Swap(i, j int) {
	self.tasks[j], self.tasks[i] = self.tasks[i], self.tasks[j]
}<|MERGE_RESOLUTION|>--- conflicted
+++ resolved
@@ -18,7 +18,6 @@
 
 import (
 	"sort"
-	"time"
 )
 
 type ViewOptions struct {
@@ -65,48 +64,30 @@
 	less := false
 	switch self.options.Order {
 	case CREATED:
-<<<<<<< HEAD
-		less = left.CreationTime().Before(right.CreationTime())
-	case COMPLETED:
-		less = left.CompletionTime().Before(right.CompletionTime())
-=======
 		less = left.CreationTime().Unix() < right.CreationTime().Unix()
 	case COMPLETED:
 		less = left.CompletionTime().Unix() < right.CompletionTime().Unix()
->>>>>>> fd55e9f2
 	case TEXT:
 		less = left.Text() < right.Text()
 	case PRIORITY:
 		less = left.Priority() < right.Priority()
 	case DURATION:
-		var leftDuration, rightDuration time.Duration
+		var leftDuration, rightDuration int64
 		leftCompletion := left.CompletionTime()
 		rightCompletion := right.CompletionTime()
 		if !leftCompletion.IsZero() {
-<<<<<<< HEAD
-			leftDuration = leftCompletion.Sub(left.CreationTime())
-=======
 			leftDuration = leftCompletion.Unix() - left.CreationTime().Unix()
->>>>>>> fd55e9f2
 		} else {
 			leftDuration = 0
 		}
 		if !rightCompletion.IsZero() {
-<<<<<<< HEAD
-			rightDuration = rightCompletion.Sub(right.CreationTime())
-=======
 			rightDuration = rightCompletion.Unix() - right.CreationTime().Unix()
->>>>>>> fd55e9f2
 		} else {
 			rightDuration = 0
 		}
 		less = leftDuration < rightDuration
 	case DONE:
-<<<<<<< HEAD
-		less = !left.CompletionTime().IsZero() && right.CompletionTime().IsZero()
-=======
 		less = !left.CompletionTime().IsZero() && !right.CompletionTime().IsZero()
->>>>>>> fd55e9f2
 	default:
 		panic("invalid ordering")
 	}
